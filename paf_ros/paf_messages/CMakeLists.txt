--- conflicted
+++ resolved
@@ -16,16 +16,13 @@
   PafObstacle.msg
   PafObstacleList.msg
   Point2D.msg
-<<<<<<< HEAD
   PafLaneletRoute.msg
   PafRoutingRequest.msg
   PafRoutingGraphNode.msg
   PafTrafficSignal.msg
-=======
   PafLogImage.msg
   PafLogScalar.msg
   PafLogText.msg
->>>>>>> 1ce794ec
 )
 
 #add_service_files(
