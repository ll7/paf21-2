--- conflicted
+++ resolved
@@ -25,12 +25,9 @@
   PafLogText.msg
   PafTopDownViewPointSet.msg
   PafSpeedMsg.msg
-<<<<<<< HEAD
   PafDetectedTrafficLights.msg
-=======
   PafLaneletRoute.msg
   PafRouteSection.msg
->>>>>>> 25a765e9
 )
 
 #add_service_files(
