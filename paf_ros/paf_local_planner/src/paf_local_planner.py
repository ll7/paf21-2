#!/usr/bin/env python

import rospy
import math

from geometry_msgs.msg import Pose
from nav_msgs.msg import Odometry
from paf_messages.msg import PafLocalPath, Point2D as Point

LOOK_AHEAD_POINTS = 10

class LocalPlanner:

    """class used for the local planner. Task: return a local path"""

    def __init__(self):

        self.role_name = rospy.get_param("~role_name", "ego_vehicle")

        # mocked path - later replace by a calculated path
        self.path_array = [
            [199.0, 9.5],
            [210.0, 9.5],
            [219.0, 9.5],
            [224.4, 9.9],
            [227.8, 12.3],
            [230.1, 15.7],
            [231.0, 20.2],
            [231.1, 27.6],
            [231.2, 34.7],
            [228.5, 47.7],
            [224.3,52.2],
            [220.8,53.6],
            [217.0,54.3],
            [199.8, 56.5],
            [179.2, 57.2],
            [139.3, 56.8],
            [120.6,56.5],

            [107.7,59.1],
            [97.1,56,9],
            [88.0,52.2],
            [78.4,48.8],
            [72.3,49],
            [66.8,52],
            [64.2,62.6],
            [68.9,69.7],
            [76.6,72.1],
            [82.3,71.7],
            [86.7, 69.6],
            [93.6,64.2],
            [100.3,62.6],
            [119.6, 62.3],
            [137.6,61.9],
            [160, 62.3],
            [178.9,62.3],
            [199.5, 62.3],
            [217.5,62.3],
            [228.3,61.9],
            [235.6,59],
            [243.5,49.4],
            [241.6,36.4],
            [242.3,13.2],
            [237.8,2.2],
            [223.2,-4.7],
            [206.7,-5.7],
            [187.4,-5.5],
            [162.8,-5.7],
            [141.2,-6],
            [120.6,-5.7],
            [100.3,-5.7],
            [80.3,-6],
            [60.4,-6],
            [39.4,-5.7],
            [29.6, -7.5],
            [19.6,-12.2],
            [11.6,-19.3],
            [0.5,-22.6],
            [-10.4,-20],
            [-19.1, -12.8],
            [-23.4,-1.8],
            [-22.4,7.5],
            [-16.9,16.7],
            [-10.7,21.2],
            [5.6,22.3],
            [13.8,18.1],
            [20.8,10.9],
            [28,7.1],
            [40.7,6.4],
            [60.0,7.7],
            [79.7, 8],
            [100.3, 7.4],
            [119.6, 8.4],
            [139.6, 8.7],
            [160,8.7],
            [180,8.4]

        ]

        # next Point in path
        self.currentPointIndex = 0

        self._current_pose = Pose()
        self._current_speed = 0
        self._target_speed = 180

        # subscribe to carla odometry
        self.odometry_sub = rospy.Subscriber(f"carla/{self.role_name}/odometry", Odometry, self.odometry_updated)

        # create and start the publisher for the local path
        self.local_plan_publisher = rospy.Publisher(rospy.get_param("local_path_topic"), PafLocalPath, queue_size=1)



    def get_current_path(self) -> Path:
        """returns the current local path starting with the nearest point on the path to the vehicle's position

        Returns:
            [type]: [description]
        """
        print(f"closest point in path:{self.closest_point_in_path()}")
        starting_id = self.currentPointIndex
        if(starting_id + LOOK_AHEAD_POINTS < len(self.path_array)-1):
            current_path = self.path_array[starting_id:starting_id+LOOK_AHEAD_POINTS]
        else:
            current_path = self.path_array[starting_id:]

        return current_path




    def closest_point_in_path(self):
        """returns the closest point in the local path to the vehicle's current position

        Returns:
            [type]: [description]
        """
        # initialize with a high value
        min_distance = 1e10
        current_pos = [self._current_pose.position.x, self._current_pose.position.y]
        nearest_point = None
        for point in self.path_array:
            distance_x = point[0] - current_pos[0]
            distance_y = point[1] - current_pos[1]

            distance = math.sqrt(distance_x * distance_x + distance_y * distance_y)

            if distance < min_distance:
                min_distance = distance
                nearest_point = point

        return nearest_point

    

    def create_ros_msg(self) -> Path:
        """create path message for ros

        Returns:
            [type]: [description]
        """
        path_msg = PafLocalPath()
        path_msg.header.frame_id = "local path"
        path_msg.header.stamp = rospy.Time.now()
        path_msg.target_speed = self._target_speed
        current_path = self.get_current_path()

        for point in current_path:
            pt = Point()
            pt.x = point[0]
            pt.y = point[1]
            path_msg.points.append(pt)

        

    def publish_local_path(self):
        """ros publisher functionality"""

        rate = rospy.Rate(1)  # 10hz
        while not rospy.is_shutdown():
            path_msg = self.create_ros_msg()
            # next_waypoint = path_msg.poses[0].position
            # rospy.loginfo(f"current position {self._current_pose.position}, next waypoint: {next_waypoint}")
            self.local_plan_publisher.publish(path_msg)
            rate.sleep()


    def odometry_updated(self, odometry: Odometry):
        """Odometry Update Callback"""

        # calculate current speed (m/s) from twist
        self._current_speed = math.sqrt(
            odometry.twist.twist.linear.x ** 2 + odometry.twist.twist.linear.y ** 2 + odometry.twist.twist.linear.z ** 2
        )
        self._current_pose = odometry.pose.pose
        # invert y-coordinate of odometry, because odometry sensor returns wrong values
        self._current_pose.position.y = -self._current_pose.position.y

    def start(self):
        rospy.init_node("local_path_publisher", anonymous=True)
        self.publish_local_path()

<<<<<<< HEAD
        # calculate distance to current next point
        current_pos = self._current_pose.position
        nextpoint = self.path_array[self.currentPointIndex]
        distance = math.sqrt(
            (current_pos.x - nextpoint[0]) ** 2 + (current_pos.y- nextpoint[1]) ** 2
        )

        #current point reached 
        if(distance < 10):
            self.currentPointIndex = self.currentPointIndex +1
        


if __name__ == "__main__":

    rospy.init_node("local_path_publisher", anonymous=True)
    role_name = rospy.get_param("~role_name", "ego_vehicle")
    lp = LocalPlanner(role_name)
=======
>>>>>>> 11dbcc7f

if __name__ == "__main__":
    LocalPlanner().start()<|MERGE_RESOLUTION|>--- conflicted
+++ resolved
@@ -6,6 +6,9 @@
 from geometry_msgs.msg import Pose
 from nav_msgs.msg import Odometry
 from paf_messages.msg import PafLocalPath, Point2D as Point
+
+
+
 
 LOOK_AHEAD_POINTS = 10
 
@@ -171,6 +174,7 @@
             pt.x = point[0]
             pt.y = point[1]
             path_msg.points.append(pt)
+            path_msg.target_speed = 30
 
         
 
@@ -201,27 +205,6 @@
         rospy.init_node("local_path_publisher", anonymous=True)
         self.publish_local_path()
 
-<<<<<<< HEAD
-        # calculate distance to current next point
-        current_pos = self._current_pose.position
-        nextpoint = self.path_array[self.currentPointIndex]
-        distance = math.sqrt(
-            (current_pos.x - nextpoint[0]) ** 2 + (current_pos.y- nextpoint[1]) ** 2
-        )
-
-        #current point reached 
-        if(distance < 10):
-            self.currentPointIndex = self.currentPointIndex +1
-        
-
-
-if __name__ == "__main__":
-
-    rospy.init_node("local_path_publisher", anonymous=True)
-    role_name = rospy.get_param("~role_name", "ego_vehicle")
-    lp = LocalPlanner(role_name)
-=======
->>>>>>> 11dbcc7f
 
 if __name__ == "__main__":
     LocalPlanner().start()