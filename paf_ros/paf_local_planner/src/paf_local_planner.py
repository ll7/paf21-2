#!/usr/bin/env python
import time
from typing import List, Tuple, Dict

from commonroad.scenario.traffic_sign import (
    TrafficSignIDGermany as SignsDE,
    # TrafficSignIDUsa as SignsUS,
    TrafficLightState,
)

import rospy
import numpy as np

from geometry_msgs.msg import Pose
from nav_msgs.msg import Odometry
from paf_messages.msg import PafLocalPath, Point2D as Point, PafLaneletRoute
from std_msgs.msg import Empty
from tf.transformations import euler_from_quaternion

"""
Cubic spline planner

Author: Atsushi Sakai(@Atsushi_twi)
https://github.com/AtsushiSakai/PythonRobotics/blob/master/PathPlanning/CubicSpline/cubic_spline_planner.py

"""
import math
import bisect


class Spline:
    """
    Cubic Spline class
    """

    def __init__(self, x, y):
        self.b, self.c, self.d, self.w = [], [], [], []

        self.x = x
        self.y = y

        self.nx = len(x)  # dimension of x
        h = np.diff(x)

        # calc coefficient c
        self.a = [iy for iy in y]

        # calc coefficient c
        A = self.__calc_A(h)
        B = self.__calc_B(h)
        self.c = np.linalg.solve(A, B)
        #  print(self.c1)

        # calc spline coefficient b and d
        for i in range(self.nx - 1):
            self.d.append((self.c[i + 1] - self.c[i]) / (3.0 * h[i]))
            tb = (self.a[i + 1] - self.a[i]) / h[i] - h[i] * (self.c[i + 1] + 2.0 * self.c[i]) / 3.0
            self.b.append(tb)

    def calc(self, t):
        """
        Calc position

        if t is outside of the input x, return None

        """

        if t < self.x[0]:
            return None
        elif t > self.x[-1]:
            return None

        i = self.__search_index(t)
        dx = t - self.x[i]
        result = self.a[i] + self.b[i] * dx + self.c[i] * dx ** 2.0 + self.d[i] * dx ** 3.0

        return result

    def calcd(self, t):
        """
        Calc first derivative

        if t is outside of the input x, return None
        """

        if t < self.x[0]:
            return None
        elif t > self.x[-1]:
            return None

        i = self.__search_index(t)
        dx = t - self.x[i]
        result = self.b[i] + 2.0 * self.c[i] * dx + 3.0 * self.d[i] * dx ** 2.0
        return result

    def calcdd(self, t):
        """
        Calc second derivative
        """

        if t < self.x[0]:
            return None
        elif t > self.x[-1]:
            return None

        i = self.__search_index(t)
        dx = t - self.x[i]
        result = 2.0 * self.c[i] + 6.0 * self.d[i] * dx
        return result

    def __search_index(self, x):
        """
        search data segment index
        """
        return bisect.bisect(self.x, x) - 1

    def __calc_A(self, h):
        """
        calc matrix A for spline coefficient c
        """
        A = np.zeros((self.nx, self.nx))
        A[0, 0] = 1.0
        for i in range(self.nx - 1):
            if i != (self.nx - 2):
                A[i + 1, i + 1] = 2.0 * (h[i] + h[i + 1])
            A[i + 1, i] = h[i]
            A[i, i + 1] = h[i]

        A[0, 1] = 0.0
        A[self.nx - 1, self.nx - 2] = 0.0
        A[self.nx - 1, self.nx - 1] = 1.0
        #  print(A)
        return A

    def __calc_B(self, h):
        """
        calc matrix B for spline coefficient c
        """
        B = np.zeros(self.nx)
        for i in range(self.nx - 2):
            B[i + 1] = 3.0 * (self.a[i + 2] - self.a[i + 1]) / h[i + 1] - 3.0 * (self.a[i + 1] - self.a[i]) / h[i]
        return B


class Spline2D:
    """
    2D Cubic Spline class

    """

    def __init__(self, x, y):
        self.s = self.__calc_s(x, y)
        self.sx = Spline(self.s, x)
        self.sy = Spline(self.s, y)

    def __calc_s(self, x, y):
        dx = np.diff(x)
        dy = np.diff(y)
        self.ds = np.hypot(dx, dy)
        s = [0]
        s.extend(np.cumsum(self.ds))
        return s

    def calc_position(self, s):
        """
        calc position
        """
        x = self.sx.calc(s)
        y = self.sy.calc(s)

        return x, y

    def calc_curvature(self, s):
        """
        calc curvature
        """
        dx = self.sx.calcd(s)
        ddx = self.sx.calcdd(s)
        dy = self.sy.calcd(s)
        ddy = self.sy.calcdd(s)
        k = (ddy * dx - ddx * dy) / ((dx ** 2 + dy ** 2) ** (3 / 2))
        return k

    def calc_yaw(self, s):
        """
        calc yaw
        """
        dx = self.sx.calcd(s)
        dy = self.sy.calcd(s)
        yaw = math.atan2(dy, dx)
        return yaw


def calc_spline_course(x, y, ds=0.1):
    sp = Spline2D(x, y)
    s = list(np.arange(0, sp.s[-1], ds))

    rx, ry, ryaw, rk = [], [], [], []
    for i_s in s:
        ix, iy = sp.calc_position(i_s)
        rx.append(ix)
        ry.append(iy)
        ryaw.append(sp.calc_yaw(i_s))
        rk.append(sp.calc_curvature(i_s))

    return rx, ry, ryaw, rk, s


class LocalPlanner:
    """class used for the local planner. Task: return a local path"""

    REPLANNING_THRES_DISTANCE_M = 15
    DETECT_BEHIND_SIGNALS_M = 5
    TRANSMIT_FRONT_MIN_M = 100
    TRANSMIT_FRONT_SEC = 5
    CAR_DECELERATION = -9.81 * 0.1
    # rospy.get_param("deceleration_g_factor", 8)  # m/s^2
    QUICK_BRAKE_EVENTS = [SignsDE.STOP.value]
    ROLLING_EVENTS = ["LIGHT", SignsDE.YIELD.value]
    DIST_TARGET_REACHED = 5
    UPDATE_HZ = 10
    REPLAN_THROTTLE_SEC = 3.0

    def __init__(self):

        rospy.init_node("local_path_node", anonymous=True)
        role_name = rospy.get_param("~role_name", "ego_vehicle")

        self._current_pose = Pose()
        self._current_speed = 0
        self._current_pitch = 0
        self._current_yaw = 0
        self._current_point_index = 0
        self._speed_limit = 250
        self._last_replan_request = time.perf_counter()
        self._global_path = []
        self._distances = []
        self._traffic_signals = []
        self._traffic_light_color = TrafficLightState.GREEN  # or None # todo fill this
        self._following_distance = -1  # todo set following distance
        self._following_speed = -1  # todo set following speed
        self.dist = 0

        # local path params
        self._local_path = []
        self._local_path_signals = {}
        self._target_speed = []

        rospy.Subscriber(f"carla/{role_name}/odometry", Odometry, self._odometry_updated)
        rospy.Subscriber("/paf/paf_global_planner/routing_response", PafLaneletRoute, self._process_global_path)
        # rospy.Subscriber(rospy.get_param("global_path_topic"), PafLaneletRoute, self._process_global_path)

        # create and start the publisher for the local path
        self._local_plan_publisher = rospy.Publisher("/paf/paf_local_planner/path", PafLocalPath, queue_size=1)
        self._reroute_publisher = rospy.Publisher("/paf/paf_local_planner/reroute", Empty, queue_size=1)

    def _current_deceleration_distance(self, target_speed=0):
        deceleration = self.CAR_DECELERATION - 9.81 * np.sin(self._current_pitch)
        deceleration_time = (target_speed - self._current_speed) / deceleration
        delay = self._current_speed / self.UPDATE_HZ
        return 0.5 * (target_speed + self._current_speed) * deceleration_time + delay

    def _process_global_path(self, msg: PafLaneletRoute):
        if len(self._distances) == 0 or len(msg.distances) == 0 or msg.distances[-1] != self._distances[-1]:
            rospy.loginfo_throttle(5, f"[local planner] receiving new route len={int(msg.distances[-1])}m")
        self._global_path = msg.points
        self._distances = msg.distances
        self._traffic_signals = msg.traffic_signals
        self._local_plan_publisher.publish(self._create_ros_msg())

    def _get_current_path(self) -> Tuple[List[Point], Dict[str, Tuple[int, float]]]:
        if len(self._global_path) == 0:
            self._local_path, self._local_path_signals = [], {}
            return
        index = self._current_point_index
        try:
            d_ref = self._distances[index]
        except IndexError:
            d_ref = 0
        try:
            delta = self._distances[index + 1] - d_ref
            travel_dist = max(self.TRANSMIT_FRONT_MIN_M, self.TRANSMIT_FRONT_SEC * self._current_speed)
            index_end = int(np.ceil(travel_dist / delta)) + index
            _ = self._distances[index_end]
        except IndexError:  # todo end of route handling
            # if (
            #         self._dist(
            #             (self._global_path[-1].x, self._global_path[-1].y),
            #             (self._current_pose.position.x, self._current_pose.position.y),
            #         )
            #         > self.DIST_TARGET_REACHED
            # ):
            #     self._send_global_path_request()
            index_end = len(self._distances)

        signals = {}
        for s in self._traffic_signals:
            if s.index < index and d_ref - self._distances[s.index] > self.DETECT_BEHIND_SIGNALS_M:
                continue
            if s.index > index_end:
                continue
            if s.type in signals:
                continue
            signals[s.type] = (self._distances[s.index] - d_ref, s.value)

        current_path = self._global_path[index:index_end]
        # spline_split = min(40, int(self._current_speed + 30)), int(200 + self._current_speed), 20
        # a, b, c = spline_split
        # self.spline_pts = int((b - a) / c)
        self._local_path, self._local_path_signals = current_path, signals

    # def _add_spline(self, pth, spline_split):
    #     if len(pth) < 200 or self.dist < 0:
    #         return pth
    #     a, b, c = spline_split
    #     my_position = (self._current_pose.position.x, self._current_pose.position.y)
    #     mx, my = my_position
    #     # sin, cos = np.sin(-self._current_yaw), np.cos(-self._current_yaw)
    #     # param = 1
    #     # ax = [mx, mx+param*cos] + \
    #     #    [x.x for x in pth[100:200:20]]
    #     # ay = [my, my+param*sin] + \
    #     #    [x.y for x in pth[100:200:20]]
    #     # cx, cy, _, _, _ = calc_spline_course(ax, ay, ds=0.1)
    #     # return self._xy_to_point2d([[x, y] for x, y in zip(cx, cy)]) + pth[200:]
    #     # pth = pth[a:b:c] + pth[b:]
    #     return pth

    def _xy_to_point2d(self, points):
        liste = []
        for point in points:
            p = Point()
            p.x, p.y = point
            liste.append(p)
        return liste

    def _closest_index_in_path(self) -> int:
        """
        returns the closest index of a point in the local path to the vehicle's current position
        :return index
        """
        my_position = (self._current_pose.position.x, self._current_pose.position.y)
        return self._closest_index_of_point_list(self._global_path[::100], my_position)

    @staticmethod
    def _dist(a, b):
        x1, y1 = a
        x2, y2 = b
        return np.sqrt((x1 - x2) ** 2 + (y1 - y2) ** 2)

    def _closest_index_of_point_list(self, pts_list: List[Point], target_pt: Tuple[float, float]):

        if len(self._global_path) == 0:
            return -1
        return int(np.argmin([self._dist([p.x, p.y], target_pt) for p in pts_list]))

    def _create_ros_msg(self):
        """create path message for ros
        Returns:
            [type]: [description]
        """
        self._get_current_trajectory()
        path_msg = PafLocalPath()
        path_msg.header.stamp = rospy.Time.now()
        path_msg.target_speed = self._target_speed
        path_msg.points = self._local_path
        return path_msg

    def _get_current_trajectory(self):
        self._get_current_path()
        self._update_target_speed()

<<<<<<< HEAD
        if self._planner_at_end_of_route():
            self._target_speed = 50 / 3.6
=======
    def _update_target_speed(self):
        signals = self._local_path_signals
        if self.plannerisattheend():  # todo remove
            target_speed = 50 / 3.6
>>>>>>> 6a63444c
            rospy.loginfo_throttle(5, "speed is zero")
        else:
            target_speed = 50 / 3.6  # todo remove
            rospy.loginfo_throttle(5, f"speed is {self._current_speed * 3.6}/{target_speed * 3.6}")

        self._target_speed = list(np.ones((len(self._local_path),)) * target_speed)
        return
        braking_distance_zero = self._current_deceleration_distance(target_speed=0)
        rospy.loginfo_throttle(5, braking_distance_zero)
        signdetected = False
        for signal_type, (distance, value) in signals.items():
            should_stop_now = distance <= braking_distance_zero
            if signal_type in self.QUICK_BRAKE_EVENTS:
                if should_stop_now:
                    if self._is_stopped() and self._can_continue_on_path(signal_type):
                        self._target_speed = self._speed_limit
                    else:
                        self._target_speed = 0
                    signdetected = True

            elif signal_type in self.ROLLING_EVENTS:
                if should_stop_now:
                    if self._can_continue_on_path(signal_type):
                        self._target_speed = self._speed_limit
                    else:
                        self._target_speed = 0
                    signdetected = True

            elif signal_type == SignsDE.MAX_SPEED.value:
                braking_distance_to_speed_limit = self._current_deceleration_distance(target_speed=value)
                if distance <= braking_distance_to_speed_limit:
                    # m/s (km/h -> m/s is done in PafRoute)
                    self._speed_limit = value
                    signdetected = True

            else:
                rospy.logerr_throttle(
                    10,
                    f"[local planner] unknown signal detected: type={signal_type} at d={distance} "
                    f"(Check TrafficSignIDGermany or TrafficSignIDUsa for more information)",
                )
        if not signdetected:
            self._target_speed = self._speed_limit

        if self._following_distance > 0:
            reduce_speed = (
                self._current_deceleration_distance(target_speed=self._following_speed) <= self._following_distance
            )
            if reduce_speed:
                self._target_speed = self._following_speed

        rospy.logwarn_throttle_identical(10, f"speed should be {self._target_speed * 3.6}")
        if self._planner_at_end_of_route():
            self._target_speed = 0
            rospy.loginfo_throttle(5, "speed is zero")
        else:
            self._target_speed = min(80 / 3.6, self._target_speed)  # todo remove

    def _can_continue_on_path(self, signal_type):
        if signal_type == "LIGHT":
            return self._traffic_light_color == TrafficLightState.GREEN
        return True  # todo joining lanes / lane change free ??

    def _is_stopped(self):
        margin = 0.5
        stop = -margin < self._current_speed < margin

        rospy.loginfo_throttle(5, stop)
        return stop

    def _planner_at_end_of_route(self):
        if len(self._global_path) < 100:
            return True
        return (
            self._dist(
                (self._current_pose.position.x, self._current_pose.position.y),
                (self._global_path[-100].x, self._global_path[-100].y),
            )
            < self.DIST_TARGET_REACHED
        )

    def _odometry_updated(self, odometry: Odometry):
        """Odometry Update Callback"""

        # calculate current speed (m/s) from twist
        self._current_speed = np.sqrt(
            odometry.twist.twist.linear.x ** 2 + odometry.twist.twist.linear.y ** 2 + odometry.twist.twist.linear.z ** 2
        )
        _, self._current_pitch, self._current_yaw = euler_from_quaternion(
            [
                odometry.pose.pose.orientation.x,
                odometry.pose.pose.orientation.y,
                odometry.pose.pose.orientation.z,
                odometry.pose.pose.orientation.w,
            ]
        )
        self._current_pose = odometry.pose.pose
        # invert y-coordinate of odometry, because odometry sensor returns wrong values
        self._current_pose.position.y = -self._current_pose.position.y

        if len(self._global_path) <= self._current_point_index + 1:
            self._current_point_index = 0

        current_pos = self._current_pose.position

        # todo marcos algo (unten) ist schlechter wenn fahrzeug abseits von globaler routen-linie
        # prev_dist = None
        # calculate distance to current next point
        # idx = self._current_point_index
        # for i, _ in enumerate(self._global_path[idx:]):
        #     next_point = self._global_path[i + idx]
        #     distance = self._dist((current_pos.x, current_pos.y), (next_point.x, next_point.y))
        #     if prev_dist is None or prev_dist > distance:
        #         prev_dist = distance
        #     else:
        #         self._current_point_index = i + idx - 1
        #         break
        self._current_point_index = self._closest_index_of_point_list(self._global_path, (current_pos.x, current_pos.y))

        # self._current_point_index -= 20
        # self._current_point_index = min(0, self._current_point_index)

    def _on_global_path(self):
        p = (self._current_pose.position.x, self._current_pose.position.y)
        i = self._current_point_index
        try:
            self.dist = self._dist(p, (self._global_path[i].x, self._global_path[i].y))
            return self.dist < self.REPLANNING_THRES_DISTANCE_M
        except IndexError:
            return False

    def _send_global_path_request(self):
        t = time.perf_counter()
        delta_t = t - self._last_replan_request
        if self.REPLAN_THROTTLE_SEC < delta_t:
            self._last_replan_request = t
            rospy.loginfo_throttle(20, "[local planner] requesting new global route")
            self._reroute_publisher.publish(Empty())

    def start(self):

        rate = rospy.Rate(self.UPDATE_HZ)
        while not rospy.is_shutdown():
            if not self._on_global_path():
                self._send_global_path_request()
            else:
                rospy.loginfo_throttle(30, "[local planner] car is on route, no need to reroute")

            self._local_plan_publisher.publish(self._create_ros_msg())
            rate.sleep()


if __name__ == "__main__":
    LocalPlanner().start()

# rosservice call /paf_global_planner/routing_request "start:
# - -85.0
# - -75.0
# start_yaw: 1.56
# target:
# - -180.0
# - 180.0
# resolution: 0.0"<|MERGE_RESOLUTION|>--- conflicted
+++ resolved
@@ -370,15 +370,10 @@
         self._get_current_path()
         self._update_target_speed()
 
-<<<<<<< HEAD
+    def _update_target_speed(self):
+        signals = self._local_path_signals
         if self._planner_at_end_of_route():
             self._target_speed = 50 / 3.6
-=======
-    def _update_target_speed(self):
-        signals = self._local_path_signals
-        if self.plannerisattheend():  # todo remove
-            target_speed = 50 / 3.6
->>>>>>> 6a63444c
             rospy.loginfo_throttle(5, "speed is zero")
         else:
             target_speed = 50 / 3.6  # todo remove
