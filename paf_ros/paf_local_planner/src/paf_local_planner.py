#!/usr/bin/env python
import time
from typing import List, Tuple, Dict

from commonroad.scenario.traffic_sign import (
    TrafficSignIDGermany as SignsDE,
    # TrafficSignIDUsa as SignsUS,
    TrafficLightState,
)

import rospy
import numpy as np

from geometry_msgs.msg import Pose
from nav_msgs.msg import Odometry
from paf_messages.msg import PafLocalPath, Point2D as Point, PafLaneletRoute
from std_msgs.msg import Empty
from tf.transformations import euler_from_quaternion


LOOK_AHEAD_POINTS = 10


class LocalPlanner:
    """class used for the local planner. Task: return a local path"""

    REPLANNING_THRES_DISTANCE_M = 3
    DETECT_BEHIND_SIGNALS_M = 5
    TRANSMIT_FRONT_M = 150
    CAR_DECELERATION = -9.81 * rospy.get_param("deceleration_g_factor", 8)  # m/s^2
    QUICK_BRAKE_EVENTS = [SignsDE.STOP.value]
    ROLLING_EVENTS = ["LIGHT", SignsDE.YIELD.value]
    DIST_TARGET_REACHED = 5
    UPDATE_HZ = 10
    REPLAN_THROTTLE_SEC = 3

    def __init__(self):

<<<<<<< HEAD
        rospy.init_node("local_path_node", anonymous=True)
        role_name = rospy.get_param("~role_name", "ego_vehicle")
=======
        self.role_name = rospy.get_param("~role_name", "ego_vehicle")

        # mocked path - later replace by a calculated path
        self.path_array = [
            [199.0, 9.5],
            [210.0, 9.5],
            [219.0, 9.5],
            [226.1, 9.5],
            [230.4, 13.6],
            [231.1, 18.3],
            [231.0, 20.2],
            [231.1, 27.6],
            [231.2, 43.1],
            [231.3, 50],
            [230.6, 50.3],
            [230, 54.3],
            [226.6, 55.8],
            [221.7, 58.1],
            [216.6, 58.6],
            [199.8, 58.5],
            [179.2, 58.2],
            [139.3, 57.8],
            [120.6, 56.5],
            [107.7, 59.1],
            [97.1, 56, 9],
            [88.0, 52.2],
            [78.4, 48.8],
            [72.3, 49],
            [66.8, 52],
            [64.2, 62.6],
            [68.9, 69.7],
            [76.6, 72.1],
            [82.3, 71.7],
            [86.7, 69.6],
            [93.6, 64.2],
            [100.3, 62.6],
            [119.6, 62.3],
            [137.6, 61.9],
            [160, 62.3],
            [178.9, 62.3],
            [199.5, 62.3],
            [217.5, 62.3],
            [228.3, 61.9],
            [235.6, 59],
            [241, 50],
            [241.6, 36.4],
            [242.3, 13.2],
            [237.8, 2.2],
            [223.2, -4.7],
            [206.7, -5.7],
            [187.4, -5.5],
            [162.8, -5.7],
            [141.2, -6],
            [120.6, -5.7],
            [100.3, -5.7],
            [80.3, -6],
            [60.4, -6],
            [39.4, -5.7],
            [29.6, -7.5],
            [19.6, -12.2],
            [11.6, -19.3],
            [0.5, -22.6],
            [-10.4, -20],
            [-19.1, -12.8],
            [-23.4, -1.8],
            [-22.4, 7.5],
            [-16.9, 16.7],
            [-10.7, 21.2],
            [5.6, 22.3],
            [13.8, 18.1],
            [20.8, 10.9],
            [28, 7.1],
            [40.7, 6.4],
            [60.0, 7.7],
            [79.7, 8],
            [100.3, 7.4],
            [119.6, 8.4],
            [139.6, 8.7],
            [160, 8.7],
            [180, 8.4],
        ]
>>>>>>> 5cfd9457

        # next Point in path
        self.currentPointIndex = 0

        self._current_pose = Pose()
        self._current_speed = 0
        self._current_pitch = 0
        self._target_speed = 250
        self._speed_limit = 250
        self._last_replan_request = time.perf_counter()
        self._global_path = []
        self._distances = []
        self._traffic_signals = []
        self._traffic_light_color = TrafficLightState.GREEN  # or None # todo fill this
        self._following_distance = -1  # todo set following distance
        self._following_speed = -1  # todo set following speed

        rospy.Subscriber(f"carla/{role_name}/odometry", Odometry, self._odometry_updated)
        rospy.Subscriber("/paf/paf_global_planner/routing_response", PafLaneletRoute, self._process_global_path)
        # rospy.Subscriber(rospy.get_param("global_path_topic"), PafLaneletRoute, self._process_global_path)

        # create and start the publisher for the local path
<<<<<<< HEAD
        self._local_plan_publisher = rospy.Publisher("/paf/paf_local_planner/path", PafLocalPath, queue_size=1)
        self._reroute_publisher = rospy.Publisher("/paf/paf_local_planner/reroute", Empty, queue_size=1)

    def _current_deceleration_distance(self, target_speed=0):
        deceleration = self.CAR_DECELERATION - 9.81 * np.sin(self._current_pitch)
        deceleration_time = (target_speed - self._current_speed) / deceleration
        delay = self._current_speed / self.UPDATE_HZ
        return 0.5 * (target_speed + self._current_speed) * deceleration_time + delay

    def _process_global_path(self, msg: PafLaneletRoute):
        if len(self._distances) == 0 or len(msg.distances) == 0 or msg.distances[-1] != self._distances[-1]:
            rospy.loginfo_throttle(5, f"[local planner] receiving new route len={int(msg.distances[-1])}m")
        self._global_path = msg.points
        self._distances = msg.distances
        self._traffic_signals = msg.traffic_signals
        self._local_plan_publisher.publish(self._create_ros_msg())

    def _get_current_path(self) -> Tuple[List[Point], Dict[str, Tuple[int, float]]]:
        if len(self._global_path) == 0:
            return self._global_path, {}
        index = self._closest_index_in_path()
        try:
            d_ref = self._distances[index]
        except IndexError:
            d_ref = 0
        try:
            delta = self._distances[index + 1] - d_ref
            index_end = int(np.ceil(self.TRANSMIT_FRONT_M / delta)) + index
            _ = self._distances[index_end]
        except IndexError:
            if (
                self._dist(
                    (self._global_path[-1].x, self._global_path[-1].y),
                    (self._current_pose.position.x, self._current_pose.position.y),
                )
                > self.DIST_TARGET_REACHED
            ):
                self._send_global_path_request()
            index_end = len(self._distances)

        signals = {}
        for s in self._traffic_signals:
            if s.index < index and d_ref - self._distances[s.index] > self.DETECT_BEHIND_SIGNALS_M:
                continue
            if s.index > index_end:
                continue
            if s.type in signals:
                continue
            signals[s.type] = (self._distances[s.index] - d_ref, s.value)
        return self._global_path[index:index_end], signals

    def _closest_index_in_path(self) -> int:
        """
        returns the closest index of a point in the local path to the vehicle's current position
        :return index
=======
        self.local_plan_publisher = rospy.Publisher(
            rospy.get_param("local_path_topic", "/paf/paf_local_planner/path"), PafLocalPath, queue_size=1
        )

    def get_current_path(self):
        """returns the current local path starting with the nearest point on the path to the vehicle's position

        Returns:
            [type]: [description]
        """
        # print(f"closest point in path:{self.closest_point_in_path()}")
        starting_id = self.currentPointIndex
        if starting_id + LOOK_AHEAD_POINTS < len(self.path_array) - 1:
            end = starting_id + LOOK_AHEAD_POINTS
            current_path = self.path_array[starting_id:end]
        else:
            current_path = self.path_array[starting_id:]

        return current_path

        return current_path

    def closest_point_in_path(self):
        """returns the closest point in the local path to the vehicle's current position
        Returns:
            [type]: [description]
>>>>>>> 5cfd9457
        """
        my_position = (self._current_pose.position.x, self._current_pose.position.y)
        return self._closest_index_of_point_list(self._global_path, my_position)

    @staticmethod
    def _dist(a, b):
        x1, y1 = a
        x2, y2 = b
        return np.sqrt((x1 - x2) ** 2 + (y1 - y2) ** 2)

    def _closest_index_of_point_list(self, pts_list: List[Point], target_pt: Tuple[float, float]):

        if len(self._global_path) == 0:
            return -1
        return int(np.argmin([self._dist([p.x, p.y], target_pt) for p in pts_list]))

    def _create_ros_msg(self):
        """create path message for ros
        Returns:
            [type]: [description]
        """
        current_path, signals = self._get_current_path()
        self._update_target_speed(signals)
        path_msg = PafLocalPath()
        path_msg.header.stamp = rospy.Time.now()
        path_msg.target_speed = self._target_speed
        path_msg.points = current_path

        if self.currentPointIndex < 14:
            path_msg.target_speed = 50

        if self.currentPointIndex >= 14 and self.currentPointIndex < 37:
            path_msg.target_speed = 30

        if self.currentPointIndex >= 37:
            path_msg.target_speed = 50

        return path_msg

    def _update_target_speed(self, signals: dict):
        braking_distance_zero = self._current_deceleration_distance(target_speed=0)
        for signal_type, (distance, value) in signals.items():
            should_stop_now = distance <= braking_distance_zero
            if signal_type in self.QUICK_BRAKE_EVENTS:
                if should_stop_now:
                    if self._is_stopped() and self._can_continue_on_path(signal_type):
                        self._target_speed = self._speed_limit
                    else:
                        self._target_speed = 0

            elif signal_type in self.ROLLING_EVENTS:
                if should_stop_now:
                    if self._can_continue_on_path(signal_type):
                        self._target_speed = self._speed_limit
                    else:
                        self._target_speed = 0

            elif signal_type == SignsDE.MAX_SPEED.value:
                braking_distance_to_speed_limit = self._current_deceleration_distance(target_speed=value)
                if distance <= braking_distance_to_speed_limit:
                    self._speed_limit = value  # m/s (km/h -> m/s is done in PafRoute)

            else:
                rospy.logerr_throttle(
                    10,
                    f"[local planner] unknown signal detected: type={signal_type} at d={distance} "
                    f"(Check TrafficSignIDGermany or TrafficSignIDUsa for more information)",
                )

        if self._following_distance > 0:
            reduce_speed = (
                self._current_deceleration_distance(target_speed=self._following_speed) <= self._following_distance
            )
            if reduce_speed:
                self._target_speed = self._following_speed

    def _can_continue_on_path(self, signal_type):
        if signal_type == "LIGHT":
            return self._traffic_light_color == TrafficLightState.GREEN
        return True  # todo joining lanes / lane change free ??

    def _is_stopped(self):
        margin = 0.5
        return -margin < self._current_speed < margin

    def _odometry_updated(self, odometry: Odometry):
        """Odometry Update Callback"""

        # calculate current speed (m/s) from twist
        self._current_speed = np.sqrt(
            odometry.twist.twist.linear.x ** 2 + odometry.twist.twist.linear.y ** 2 + odometry.twist.twist.linear.z ** 2
        )
        _, self._current_pitch, _ = euler_from_quaternion(
            [
                odometry.pose.pose.orientation.x,
                odometry.pose.pose.orientation.y,
                odometry.pose.pose.orientation.z,
                odometry.pose.pose.orientation.w,
            ]
        )
        self._current_pose = odometry.pose.pose
        # invert y-coordinate of odometry, because odometry sensor returns wrong values
        self._current_pose.position.y = -self._current_pose.position.y

<<<<<<< HEAD
    def _on_global_path(self):
        p = (self._current_pose.position.x, self._current_pose.position.y)
        i = self._closest_index_of_point_list(self._global_path, p)
        try:
            return self._dist(p, (self._global_path[i].x, self._global_path[i].y)) < self.REPLANNING_THRES_DISTANCE_M
        except IndexError:
            return False

    def _send_global_path_request(self):
        rospy.loginfo("[local planner] requesting new global route")
        self._reroute_publisher.publish(Empty())
=======
        # calculate distance to current next point
        current_pos = self._current_pose.position
        nextpoint = self.path_array[self.currentPointIndex]
        distance = math.sqrt((current_pos.x - nextpoint[0]) ** 2 + (current_pos.y - nextpoint[1]) ** 2)

        # current point reached
        if distance < 10:
            self.currentPointIndex = self.currentPointIndex + 1
>>>>>>> 5cfd9457

    def start(self):

        rate = rospy.Rate(self.UPDATE_HZ)
        while not rospy.is_shutdown():
            if not self._on_global_path():
                t = time.perf_counter()
                if t - self._last_replan_request > self.REPLAN_THROTTLE_SEC:
                    self._last_replan_request = t
                    self._send_global_path_request()
            else:
                rospy.loginfo_throttle(30, "[local planner] car is on route, no need to reroute")

            self._local_plan_publisher.publish(self._create_ros_msg())
            rate.sleep()


if __name__ == "__main__":
    LocalPlanner().start()

# rosservice call /paf_global_planner/routing_request "start:
# - -85.0
# - -75.0
# start_yaw: 1.56
# target:
# - -180.0
# - 180.0
# resolution: 0.0"<|MERGE_RESOLUTION|>--- conflicted
+++ resolved
@@ -16,9 +16,6 @@
 from paf_messages.msg import PafLocalPath, Point2D as Point, PafLaneletRoute
 from std_msgs.msg import Empty
 from tf.transformations import euler_from_quaternion
-
-
-LOOK_AHEAD_POINTS = 10
 
 
 class LocalPlanner:
@@ -36,99 +33,13 @@
 
     def __init__(self):
 
-<<<<<<< HEAD
         rospy.init_node("local_path_node", anonymous=True)
         role_name = rospy.get_param("~role_name", "ego_vehicle")
-=======
-        self.role_name = rospy.get_param("~role_name", "ego_vehicle")
-
-        # mocked path - later replace by a calculated path
-        self.path_array = [
-            [199.0, 9.5],
-            [210.0, 9.5],
-            [219.0, 9.5],
-            [226.1, 9.5],
-            [230.4, 13.6],
-            [231.1, 18.3],
-            [231.0, 20.2],
-            [231.1, 27.6],
-            [231.2, 43.1],
-            [231.3, 50],
-            [230.6, 50.3],
-            [230, 54.3],
-            [226.6, 55.8],
-            [221.7, 58.1],
-            [216.6, 58.6],
-            [199.8, 58.5],
-            [179.2, 58.2],
-            [139.3, 57.8],
-            [120.6, 56.5],
-            [107.7, 59.1],
-            [97.1, 56, 9],
-            [88.0, 52.2],
-            [78.4, 48.8],
-            [72.3, 49],
-            [66.8, 52],
-            [64.2, 62.6],
-            [68.9, 69.7],
-            [76.6, 72.1],
-            [82.3, 71.7],
-            [86.7, 69.6],
-            [93.6, 64.2],
-            [100.3, 62.6],
-            [119.6, 62.3],
-            [137.6, 61.9],
-            [160, 62.3],
-            [178.9, 62.3],
-            [199.5, 62.3],
-            [217.5, 62.3],
-            [228.3, 61.9],
-            [235.6, 59],
-            [241, 50],
-            [241.6, 36.4],
-            [242.3, 13.2],
-            [237.8, 2.2],
-            [223.2, -4.7],
-            [206.7, -5.7],
-            [187.4, -5.5],
-            [162.8, -5.7],
-            [141.2, -6],
-            [120.6, -5.7],
-            [100.3, -5.7],
-            [80.3, -6],
-            [60.4, -6],
-            [39.4, -5.7],
-            [29.6, -7.5],
-            [19.6, -12.2],
-            [11.6, -19.3],
-            [0.5, -22.6],
-            [-10.4, -20],
-            [-19.1, -12.8],
-            [-23.4, -1.8],
-            [-22.4, 7.5],
-            [-16.9, 16.7],
-            [-10.7, 21.2],
-            [5.6, 22.3],
-            [13.8, 18.1],
-            [20.8, 10.9],
-            [28, 7.1],
-            [40.7, 6.4],
-            [60.0, 7.7],
-            [79.7, 8],
-            [100.3, 7.4],
-            [119.6, 8.4],
-            [139.6, 8.7],
-            [160, 8.7],
-            [180, 8.4],
-        ]
->>>>>>> 5cfd9457
-
-        # next Point in path
-        self.currentPointIndex = 0
 
         self._current_pose = Pose()
         self._current_speed = 0
         self._current_pitch = 0
+        self.currentPointIndex = 0
         self._target_speed = 250
         self._speed_limit = 250
         self._last_replan_request = time.perf_counter()
@@ -144,7 +55,6 @@
         # rospy.Subscriber(rospy.get_param("global_path_topic"), PafLaneletRoute, self._process_global_path)
 
         # create and start the publisher for the local path
-<<<<<<< HEAD
         self._local_plan_publisher = rospy.Publisher("/paf/paf_local_planner/path", PafLocalPath, queue_size=1)
         self._reroute_publisher = rospy.Publisher("/paf/paf_local_planner/reroute", Empty, queue_size=1)
 
@@ -165,7 +75,7 @@
     def _get_current_path(self) -> Tuple[List[Point], Dict[str, Tuple[int, float]]]:
         if len(self._global_path) == 0:
             return self._global_path, {}
-        index = self._closest_index_in_path()
+        index = self.currentPointIndex
         try:
             d_ref = self._distances[index]
         except IndexError:
@@ -200,34 +110,6 @@
         """
         returns the closest index of a point in the local path to the vehicle's current position
         :return index
-=======
-        self.local_plan_publisher = rospy.Publisher(
-            rospy.get_param("local_path_topic", "/paf/paf_local_planner/path"), PafLocalPath, queue_size=1
-        )
-
-    def get_current_path(self):
-        """returns the current local path starting with the nearest point on the path to the vehicle's position
-
-        Returns:
-            [type]: [description]
-        """
-        # print(f"closest point in path:{self.closest_point_in_path()}")
-        starting_id = self.currentPointIndex
-        if starting_id + LOOK_AHEAD_POINTS < len(self.path_array) - 1:
-            end = starting_id + LOOK_AHEAD_POINTS
-            current_path = self.path_array[starting_id:end]
-        else:
-            current_path = self.path_array[starting_id:]
-
-        return current_path
-
-        return current_path
-
-    def closest_point_in_path(self):
-        """returns the closest point in the local path to the vehicle's current position
-        Returns:
-            [type]: [description]
->>>>>>> 5cfd9457
         """
         my_position = (self._current_pose.position.x, self._current_pose.position.y)
         return self._closest_index_of_point_list(self._global_path, my_position)
@@ -255,15 +137,6 @@
         path_msg.header.stamp = rospy.Time.now()
         path_msg.target_speed = self._target_speed
         path_msg.points = current_path
-
-        if self.currentPointIndex < 14:
-            path_msg.target_speed = 50
-
-        if self.currentPointIndex >= 14 and self.currentPointIndex < 37:
-            path_msg.target_speed = 30
-
-        if self.currentPointIndex >= 37:
-            path_msg.target_speed = 50
 
         return path_msg
 
@@ -332,7 +205,15 @@
         # invert y-coordinate of odometry, because odometry sensor returns wrong values
         self._current_pose.position.y = -self._current_pose.position.y
 
-<<<<<<< HEAD
+        # calculate distance to current next point
+        current_pos = self._current_pose.position
+        next_point = self._global_path[self.currentPointIndex]
+        distance = self._dist((current_pos.x, current_pos.y), (next_point.x, next_point.y))
+
+        # current point reached
+        if distance < 10:
+            self.currentPointIndex = self.currentPointIndex + 1
+
     def _on_global_path(self):
         p = (self._current_pose.position.x, self._current_pose.position.y)
         i = self._closest_index_of_point_list(self._global_path, p)
@@ -344,16 +225,6 @@
     def _send_global_path_request(self):
         rospy.loginfo("[local planner] requesting new global route")
         self._reroute_publisher.publish(Empty())
-=======
-        # calculate distance to current next point
-        current_pos = self._current_pose.position
-        nextpoint = self.path_array[self.currentPointIndex]
-        distance = math.sqrt((current_pos.x - nextpoint[0]) ** 2 + (current_pos.y - nextpoint[1]) ** 2)
-
-        # current point reached
-        if distance < 10:
-            self.currentPointIndex = self.currentPointIndex + 1
->>>>>>> 5cfd9457
 
     def start(self):
 
