#!/usr/bin/env python

import math
from typing import Tuple
import numpy as np
import rospy

from geometry_msgs.msg import Pose
from carla_msgs.msg import CarlaEgoVehicleControl
from nav_msgs.msg import Odometry
from std_msgs.msg import Bool

from paf_actor.pid_control import PIDLongitudinalController
from paf_actor.stanley_control import StanleyLateralController
from paf_messages.msg import PafLocalPath, PafLogScalar


class VehicleController:
    """
    Combination of all Controllers that perform lateral and longitudinal control on the ego vehicle.
    Currently PID controllers are used for distance and speed control
    A Stanley Controller is used for steering control
    """

    def __init__(self, role_name: str, target_speed: float):
        """
        The Vehicle Controller class constructor

        Args:
            role_name (str): vehicle name to subscribe to
            target_speed (float): initial target speed
        """

        self._current_speed: float = 0.0  # Km/h
        self._current_pose: Pose = Pose()
        self._route: PafLocalPath = PafLocalPath()
        self._target_speed: float = target_speed
        self._is_reverse: bool = False
        self._emergency_mode: bool = False
        # TODO remove this (handled by the local planner)
        self._last_point_reached = False

        self._start_time = None
        self._end_time = None

        # speed controller parameters
        args_longitudinal = {"K_P": 0.25, "K_D": 0.0, "K_I": 0.1}
        # distance control parameters
        args_dist = {"K_P": 0.2, "K_D": 0.0, "K_I": 0.01}
        # Stanley control parameters
        args_lateral = {"k": 2.5, "Kp": 1.0, "L": 3, "max_steer": 30.0, "min_speed": 0.1}

        self._lon_controller: PIDLongitudinalController = PIDLongitudinalController(**args_longitudinal)
        self._lat_controller: StanleyLateralController = StanleyLateralController(**args_lateral)
        self._dist_controller: PIDLongitudinalController = PIDLongitudinalController(**args_dist)
        self._last_control_time: float = rospy.get_time()

        self._odometry_subscriber: rospy.Subscriber = rospy.Subscriber(
            f"/carla/{role_name}/odometry", Odometry, self.__odometry_updated
        )
        self.vehicle_control_publisher: rospy.Publisher = rospy.Publisher(
            f"/carla/{role_name}/vehicle_control_cmd", CarlaEgoVehicleControl, queue_size=1
        )

        self.local_path_subscriber: rospy.Subscriber = rospy.Subscriber(
            "/paf/paf_local_planner/path", PafLocalPath, self.__local_path_received
        )

        self.emergy_break_publisher: rospy.Publisher = rospy.Publisher(
            f"/local_planner/{role_name}/emergency_break", Bool, queue_size=1
        )

        self.local_path_subscriber: rospy.Subscriber = rospy.Subscriber(
            f"/local_planner/{role_name}/emergency_break", Bool, self.__emergency_break_received
        )

        self.speed_log_publisher: rospy.Publisher = rospy.Publisher(
            "/paf/paf_validation/tensorboard/scalar", PafLogScalar, queue_size=1
        )

        self.target_speed_log_publisher: rospy.Publisher = rospy.Publisher(
            "/paf/paf_validation/tensorboard/scalar", PafLogScalar, queue_size=1
        )

        self.target_speed_error_log_publisher: rospy.Publisher = rospy.Publisher(
            "/paf/paf_validation/tensorboard/scalar", PafLogScalar, queue_size=1
        )

        self.steering_log_publisher: rospy.Publisher = rospy.Publisher(
            "/paf/paf_validation/tensorboard/scalar", PafLogScalar, queue_size=1
        )

        self.throttle_log_publisher: rospy.Publisher = rospy.Publisher(
            "/paf/paf_validation/tensorboard/scalar", PafLogScalar, queue_size=1
        )

        # self.__init_test_szenario()

    def __run_step(self):
        """
        This function should be called periodically to compute steering, throttle and brake commands

        Returns:
            carla_msgs_.msg.CarlaEgoVehicleControl: Ego Vehicle Control command
        """
        self._last_control_time, dt = self.__calculate_current_time_and_delta_time()

        # self.__init_test_szenario()
        try:
            steering, self._target_speed = self.__calculate_steering()
            self._is_reverse = self._target_speed < 0.0
            self._target_speed = abs(self._target_speed)

            throttle: float = self.__calculate_throttle(dt)
        except RuntimeError:
            throttle = -1.0
            steering = 0.0
            self._is_reverse = False
            self._target_speed = 0.0
<<<<<<< HEAD
            rospy.logerr_throttle(1, "[Acting] No next points")
=======
            rospy.loginfo_throttle(10, "[Actor] waiting for new local path")
>>>>>>> 176f2b70

        control: CarlaEgoVehicleControl = self.__generate_control_message(throttle, steering)

        msg = PafLogScalar()
        msg.section = "ACTOR speed error"
        msg.value = (self._target_speed - self._current_speed) * 3.6

        self.target_speed_error_log_publisher.publish(msg)

        msg = PafLogScalar()
        msg.section = "ACTOR speed"
        msg.value = self._current_speed * 3.6

        self.speed_log_publisher.publish(msg)

        msg = PafLogScalar()
        msg.section = "ACTOR target_speed"
        msg.value = self._target_speed * 3.6
        msg.step_as_distance = False

        self.target_speed_log_publisher.publish(msg)

        msg = PafLogScalar()
        msg.section = "ACTOR steering"
        msg.value = np.rad2deg(steering)

        self.steering_log_publisher.publish(msg)

        msg = PafLogScalar()
        msg.section = "ACTOR throttle"
        msg.value = throttle

        self.throttle_log_publisher.publish(msg)

        return control

    def __generate_control_message(self, throttle: float, steering: float) -> CarlaEgoVehicleControl:
        """
        Generate a control message for the CarlaEgoVehicle

        Args:
            throttle (float): The throttle to communicate to the vehicle
            steering (float): The steering to communicate to the vehicle

        Returns:
            CarlaEgoVehicleControl: The control message
        """
        # piece together the control message
        control: CarlaEgoVehicleControl = CarlaEgoVehicleControl()

        # positive throttle outputs are directed to the throttle, negative ones to the brakes
        if throttle >= 0.0:
            control.throttle = np.clip(throttle, 0.0, 1.0)
            control.brake = 0.0
        else:
            control.brake = -np.clip(throttle, -1.0, 0.0)
            control.throttle = 0.0
        control.steer = steering
        control.hand_brake = False
        control.manual_gear_shift = False
        control.reverse = self._is_reverse

        if control.brake > 0 and self._current_speed > 1e-1:
            control.reverse = not self._is_reverse
            control.throttle = control.brake

        if self._emergency_mode:
            control.hand_brake = True  # True
            control.steer = np.rad2deg(30.0)
            control.brake = 0.0
            control.throttle = 1.0
            control.reverse = not self._is_reverse
        return control

    def __calculate_throttle(self, dt: float) -> float:
        """
        Calculate the throttle for the vehicle

        Args:
            dt (float): the timedifference on the last step

        Returns:
            float: the throttle to use
        """
        # perform pid control step with distance and speed controllers

        lon: float = self._lon_controller.run_step(self._target_speed, self._current_speed, dt)

        return lon

    def __calculate_steering(self) -> float:
        """
        Calculate the steering angle with the Stanley Controller

        Returns:
            float: The steering angle to steer
        """
        return self._lat_controller.run_step(self._route, self._current_pose, self._current_speed, self._is_reverse)

    def __local_path_received(self, local_path: PafLocalPath) -> None:
        """
        Updates the local path and target speed based on the message argument.

        Args:
            local_path (PafLocalPath): The new local path from the local planner.
        """
        # rospy.loginfo(
        #    f"INHALT VON LOCAL_PATH with speed {local_path.target_speed}")
        self._route = local_path

    def __emergency_break_received(self, do_emergency_break: bool):
        """
        Listens to emergency break signals

        Args:
            do_emergency_break (bool): True if an emergency break is needed
        """
        self._emergency_mode = do_emergency_break.data

    def __calculate_current_time_and_delta_time(self) -> Tuple[float, float]:
        """
        Calculates the current time and the delta time to last timesteps

        Returns:
            Tuple[float, float]: current time and delta time (dt)
        """
        # allow for variable stepsize
        current_time: float = rospy.get_time()
        dt: float = current_time - self._last_control_time
        if dt == 0.0:
            dt = 0.000001
        return current_time, dt

    def __odometry_updated(self, odo: Odometry):
        """
        Odometry update Callback

        Args:
            odo (Odometry): The Odometry
        """
        # calculate current speed (km/h) from twist
        self._current_speed = math.sqrt(
            odo.twist.twist.linear.x ** 2 + odo.twist.twist.linear.y ** 2 + odo.twist.twist.linear.z ** 2
        )

        self._current_pose = odo.pose.pose

    def run(self):
        """
        Control loop (throttle and steer)
        """
        r = rospy.Rate(10)
        # periodically run lateral and longitudinal control
        while not rospy.is_shutdown():
            control: CarlaEgoVehicleControl = self.__run_step()
            if control:
                control.steer = -control.steer
                self.vehicle_control_publisher.publish(control)
            else:
                try:
                    r.sleep()
                except rospy.ROSInterruptException:
                    pass


def main():
    rospy.init_node("vehicle_control", anonymous=True)
    role_name = rospy.get_param("~role_name", "ego_vehicle")
    target_speed = rospy.get_param("~target_speed", 0)
    controller = VehicleController(role_name, target_speed)
    try:
        controller.run()
    finally:
        del controller
    rospy.loginfo("Done")


if __name__ == "__main__":
    main()<|MERGE_RESOLUTION|>--- conflicted
+++ resolved
@@ -117,11 +117,7 @@
             steering = 0.0
             self._is_reverse = False
             self._target_speed = 0.0
-<<<<<<< HEAD
-            rospy.logerr_throttle(1, "[Acting] No next points")
-=======
             rospy.loginfo_throttle(10, "[Actor] waiting for new local path")
->>>>>>> 176f2b70
 
         control: CarlaEgoVehicleControl = self.__generate_control_message(throttle, steering)
 
