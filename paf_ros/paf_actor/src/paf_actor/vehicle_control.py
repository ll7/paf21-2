#!/usr/bin/env python

import math
from typing import Tuple
import numpy as np
import rospy

from geometry_msgs.msg import Pose
from carla_msgs.msg import CarlaEgoVehicleControl
from nav_msgs.msg import Odometry
from std_msgs.msg import Bool

from paf_actor.pid_control import PIDLongitudinalController
from paf_actor.stanley_control import StanleyLateralController
from paf_messages.msg import PafLocalPath, PafLogScalar, PafObstacleFollowInfo


class VehicleController:
    """
    Combination of all Controllers that perform lateral and longitudinal control on the ego vehicle.
    Currently PID controllers are used for distance and speed control
    A Stanley Controller is used for steering control
    """

    def __init__(self, role_name: str, target_speed: float):
        """
        The Vehicle Controller class constructor

        Args:
            role_name (str): vehicle name to subscribe to
            target_speed (float): initial target speed
        """

        self._current_speed: float = 0.0  # Km/h
        self._current_pose: Pose = Pose()
        self._route: PafLocalPath = PafLocalPath()
        self._target_speed: float = target_speed
        self._is_reverse: bool = False
        self._emergency_mode: bool = False

        # timespan until the actor recognizes a stuck situation
        self._stuck_check_time: float = 2.0
        # speed threshold which is considered stuck
        self._stuck_value_threshold: float = 1.0
        self._stuck_start_time: float = 0.0  # time when the car got stuck
        # time when the unstuck operation started (a.k.a. rear gear)
        self._unstuck_start_time: float = 0.0
        self._unstuck_check_time: float = 0.5  # max duration for the rear gear
        # true while the car is driving backwards to unstuck
        self._is_unstucking: bool = False

        self._deadlock_start_time: float = 0.0
        self._deadlock_stuck_check_time: float = 30.0
        self._deadlock_is_unlocking: bool = False
        self._deadlock_timer: float = 0.0
        self._deadlock_phase_1: float = 2.0
        self._deadlock_phase_2: float = 4.0
        self._deadlock_phase_3: float = 8.0
        self._deadlock_phase_end: float = 10.0

        self._obstacle_follow_speed: float = float("inf")
        self._obstacle_follow_min_distance: float = 6.0
        self._obstacle_follow_target_distance: float = 15.0
<<<<<<< HEAD
        self._obstacle_follow_active = False
        self._obstacle_follow_distance = float("inf")
=======
        self._obstacle_follow_active: bool = False
        self._obstacle_follow_distance: float = float("inf")
>>>>>>> 31e923a5

        self._u_turn_speed = 5

        self._start_time = None
        self._end_time = None

        # speed controller parameters
        args_longitudinal = {"K_P": 0.25, "K_D": 0.0, "K_I": 0.1}
        self._target_speed_offset = 1.2
        # Stanley control parameters
        args_lateral = {"k": 2.5, "Kp": 1.0, "L": 2, "max_steer": 30.0, "min_speed": 0.1}

        self._lon_controller: PIDLongitudinalController = PIDLongitudinalController(**args_longitudinal)
        self._lat_controller: StanleyLateralController = StanleyLateralController(**args_lateral)
        self._last_control_time: float = rospy.get_time()

        self._odometry_subscriber: rospy.Subscriber = rospy.Subscriber(
            f"/carla/{role_name}/odometry", Odometry, self.__odometry_updated, queue_size=1
        )
        self.vehicle_control_publisher: rospy.Publisher = rospy.Publisher(
            f"/carla/{role_name}/vehicle_control_cmd", CarlaEgoVehicleControl, queue_size=1
        )

        self.local_path_subscriber: rospy.Subscriber = rospy.Subscriber(
            "/paf/paf_local_planner/path", PafLocalPath, self.__local_path_received, queue_size=1
        )

        self.emergy_break_publisher: rospy.Publisher = rospy.Publisher(
            f"/local_planner/{role_name}/emergency_break", Bool, queue_size=1
        )

        self.local_path_subscriber: rospy.Subscriber = rospy.Subscriber(
            f"/local_planner/{role_name}/emergency_break", Bool, self.__emergency_break_received
        )

        self.speed_log_publisher: rospy.Publisher = rospy.Publisher(
            "/paf/paf_validation/tensorboard/scalar", PafLogScalar, queue_size=1
        )

        self.target_speed_log_publisher: rospy.Publisher = rospy.Publisher(
            "/paf/paf_validation/tensorboard/scalar", PafLogScalar, queue_size=1
        )

        self.target_speed_error_log_publisher: rospy.Publisher = rospy.Publisher(
            "/paf/paf_validation/tensorboard/scalar", PafLogScalar, queue_size=1
        )

        self.steering_log_publisher: rospy.Publisher = rospy.Publisher(
            "/paf/paf_validation/tensorboard/scalar", PafLogScalar, queue_size=1
        )

        self.throttle_log_publisher: rospy.Publisher = rospy.Publisher(
            "/paf/paf_validation/tensorboard/scalar", PafLogScalar, queue_size=1
        )

        self.obstacle_subscriber: rospy.Subscriber = rospy.Subscriber(
            "/paf/paf_obstacle_planner/following_info", PafObstacleFollowInfo, self.__handle_obstacle_msg
        )

    def __run_step(self):
        """
        This function should be called periodically to compute steering, throttle and brake commands

        Returns:
            carla_msgs_.msg.CarlaEgoVehicleControl: Ego Vehicle Control command
        """
<<<<<<< HEAD
        self._last_control_time, dt = self.__calculate_current_time_and_delta_time()

        try:
            steering, self._target_speed, distance = self.__calculate_steering()
            self._is_reverse = self._target_speed < 0.0
            self._target_speed = abs(self._target_speed)

            if not self._is_reverse:
                if self._target_speed > self._obstacle_follow_speed:
                    self._target_speed = self._obstacle_follow_speed
                    if self._obstacle_follow_speed < 0:  # if we are to close we just want to reverse
                        steering = 0.0

            # rospy.logerr(
            #    f"\n[ACTOR] \ntarget_speed: {self._target_speed}, "
            #    f"\nobstacle_follow_speed: {self._obstacle_follow_speed},\ncurrent_speed: {self._current_speed}"
            #    f"\nobstacle_follow_distance: {self._obstacle_follow_distance}"
            # )

            # rospy.loginfo(
            #    f"heading error: {self._lat_controller.heading_error}, cross_error: {self._lat_controller.cross_err}"
            # )
            if np.abs(self._lat_controller.heading_error) > 0.8:  # np.pi/2:
                rospy.loginfo_throttle(5, "[Actor] U-TURN")
                self._target_speed = self._u_turn_speed

            throttle: float = self.__calculate_throttle(dt, distance)

            rear_gear = False

            if self._is_unstucking:
                if rospy.get_rostime().secs - self._unstuck_start_time >= self._unstuck_check_time:
                    self._is_unstucking = False
                else:
=======
        throttle: float = 0.0
        steering: float = 0.0
        if not self._deadlock_is_unlocking:
            self._last_control_time, dt = self.__calculate_current_time_and_delta_time()

            try:
                steering, self._target_speed, distance = self.__calculate_steering()
                self._is_reverse = self._target_speed < 0.0
                self._target_speed = abs(self._target_speed)

                if not self._is_reverse:
                    if self._target_speed > self._obstacle_follow_speed:
                        self._target_speed = self._obstacle_follow_speed
                        if self._obstacle_follow_speed < 0:  # if we are to close we just want to reverse
                            steering = 0.0

                if np.abs(self._lat_controller.heading_error) > 0.8:
                    rospy.loginfo_throttle(5, "[Actor] U-TURN")
                    self._target_speed = self._u_turn_speed

                throttle: float = self.__calculate_throttle(dt, distance)

                rear_gear = False

                if self._is_unstucking:
                    if rospy.get_rostime().secs - self._unstuck_start_time >= self._unstuck_check_time:
                        self._is_unstucking = False
                    else:
                        rear_gear = True

                elif self.__check_stuck() or self.__check_wrong_way():
                    self._is_unstucking = True
                    self._unstuck_start_time = rospy.get_rostime().secs
>>>>>>> 31e923a5
                    rear_gear = True

                if rear_gear:
                    throttle = 1
                    # steering = 0.33 * -1 if is_unstucking_left else 1
                    steering = 0.0
                    self._is_reverse = True

            except RuntimeError as e:
                throttle = -1.0
                steering = 0.0
                self._is_reverse = False
                self._target_speed = 0.0
                rospy.logwarn_throttle(10, f"[Actor] error ({e})")

            if not self._deadlock_is_unlocking and self.__check_deadlock():
                self._deadlock_is_unlocking = True
                self._deadlock_timer = rospy.get_rostime().secs

        else:
            self._deadlock_timer = rospy.get_rostime().secs - self._deadlock_timer
            if self._deadlock_timer <= self._deadlock_phase_1:
                throttle = 1.0
                steering = 0.0
                self._is_reverse = True
                rospy.loginfo_throttle(5, "[Actor] PHASE 1 of deadlock_handling")
            elif self._deadlock_timer <= self._deadlock_phase_2:
                throttle = 0.0
                steering = 0.0
                self._is_reverse = False
                rospy.loginfo_throttle(5, "[Actor] PHASE 2 of deadlock_handling")
            elif self._deadlock_timer <= self._deadlock_phase_3:
                throttle = 1.0
                steering = 0.0
                self._is_reverse = False
                rospy.loginfo_throttle(5, "[Actor] PHASE 3 of deadlock_handling")
            elif self._deadlock_timer <= self._deadlock_phase_end:
                self._deadlock_is_unlocking = False
                self._deadlock_timer = 0.0
                rospy.loginfo_throttle(5, "[Actor] PHASE END of deadlock_handling")

        control: CarlaEgoVehicleControl = self.__generate_control_message(throttle, steering)

        msg = PafLogScalar()
        msg.section = "ACTOR speed error"
        msg.value = (self._target_speed - self._current_speed) * 3.6

        self.target_speed_error_log_publisher.publish(msg)

        msg = PafLogScalar()
        msg.section = "ACTOR speed"
        msg.value = self._current_speed * 3.6

        self.speed_log_publisher.publish(msg)

        msg = PafLogScalar()
        msg.section = "ACTOR target_speed"
        msg.value = self._target_speed * 3.6
        msg.step_as_distance = False

        self.target_speed_log_publisher.publish(msg)

        msg = PafLogScalar()
        msg.section = "ACTOR steering"
        msg.value = np.rad2deg(steering)

        self.steering_log_publisher.publish(msg)

        msg = PafLogScalar()
        msg.section = "ACTOR throttle"
        msg.value = np.clip(throttle, -1, 1)

        self.throttle_log_publisher.publish(msg)

        return control

    def __check_wrong_way(self):
        return False
        return np.abs(self._lat_controller.heading_error) > np.pi * 0.66

    def __check_stuck(self):
        stuck = self._current_speed < self._stuck_value_threshold < self._target_speed
        if not self._emergency_mode and stuck:
            if self._stuck_start_time == 0.0:
                self._stuck_start_time = rospy.get_rostime().secs
                return False
            elif rospy.get_rostime().secs - self._stuck_start_time >= self._stuck_check_time:
                self._stuck_start_time = 0.0
                return True
        else:
            self._stuck_start_time = 0.0
        return False

    def __check_deadlock(self):
        deadlock = abs(self._current_speed) < self._stuck_value_threshold
        if deadlock:
            if self._deadlock_start_time == 0.0:
                self._deadlock_start_time = rospy.get_rostime().secs
                return False
            elif rospy.get_rostime().secs - self._deadlock_start_time >= self._deadlock_stuck_check_time:
                self._deadlock_start_time = 0.0
                rospy.logerr_throttle(5, "[Actor] DEADLOCK FOUND!!")
                return True
        else:
            self._deadlock_start_time = 0.0
        return False

    def __generate_control_message(self, throttle: float, steering: float) -> CarlaEgoVehicleControl:
        """
        Generate a control message for the CarlaEgoVehicle

        Args:
            throttle (float): The throttle to communicate to the vehicle
            steering (float): The steering to communicate to the vehicle

        Returns:
            CarlaEgoVehicleControl: The control message
        """
        # piece together the control message
        control: CarlaEgoVehicleControl = CarlaEgoVehicleControl()

        if not self._deadlock_is_unlocking:
            # positive throttle outputs are directed to the throttle, negative ones to the brakes
            if throttle >= 0.0:
                control.throttle = np.clip(throttle, 0.0, 1.0)
                control.brake = 0.0
            else:
                control.brake = -np.clip(throttle, -1.0, 0.0)
                control.throttle = 0.0
            control.steer = steering
            control.hand_brake = False
            control.manual_gear_shift = False
            control.reverse = self._is_reverse

            if control.brake > 0 and (self._current_speed > 1 or self._obstacle_follow_active):
                control.reverse = not self._is_reverse
                control.throttle = control.brake

                if self._obstacle_follow_active:
                    control.brake = 0.0
                    control.steer = 0.0

            if self._emergency_mode:
                control.hand_brake = True
                control.steer = np.rad2deg(30.0)
                control.brake = 0.0
                control.throttle = 1.0
                control.reverse = not self._is_reverse
            return control
        else:
            control.steer = steering
            control.hand_brake = False
            control.throttle = throttle
            control.brake = 0.0
            control.reverse = self._is_reverse
            control.hand_brake = False
            return control

    def __calculate_throttle(self, dt: float, distance: float) -> float:
        """
        Calculate the throttle for the vehicle

        Args:
            dt (float): the timedifference on the last step

        Returns:
            float: the throttle to use
        """
        # perform pid control step with distance and speed controllers
        target_speed = self._target_speed * self._target_speed_offset

        if distance >= 2 and self._current_speed > 10:
            target_speed = max(10, self._current_speed * (1 - 1e-8))

        lon: float = self._lon_controller.run_step(target_speed, self._current_speed, dt)

        return lon

    def __calculate_steering(self) -> float:
        """
        Calculate the steering angle with the Stanley Controller

        Returns:
            float: The steering angle to steer
        """
        return self._lat_controller.run_step(self._route, self._current_pose, self._current_speed, self._is_reverse)

    def __local_path_received(self, local_path: PafLocalPath) -> None:
        """
        Updates the local path and target speed based on the message argument.

        Args:
            local_path (PafLocalPath): The new local path from the local planner.
        """
        # rospy.loginfo(
        #    f"INHALT VON LOCAL_PATH with speed {local_path.target_speed}")
        rospy.loginfo_throttle(10, f"[Actor] received new local path (len={local_path.points.__len__()})")
        self._route = local_path

    def __emergency_break_received(self, do_emergency_break: bool):
        """
        Listens to emergency break signals

        Args:
            do_emergency_break (bool): True if an emergency break is needed
        """
        self._emergency_mode = do_emergency_break.data

    def __calculate_current_time_and_delta_time(self) -> Tuple[float, float]:
        """
        Calculates the current time and the delta time to last timesteps

        Returns:
            Tuple[float, float]: current time and delta time (dt)
        """
        # allow for variable stepsize
        current_time: float = rospy.get_time()
        dt: float = current_time - self._last_control_time
        if dt == 0.0:
            dt = 0.000001
        return current_time, dt

    def __odometry_updated(self, odo: Odometry):
        """
        Odometry update Callback

        Args:
            odo (Odometry): The Odometry
        """
        # calculate current speed (km/h) from twist
        self._current_speed = math.sqrt(
            odo.twist.twist.linear.x ** 2 + odo.twist.twist.linear.y ** 2 + odo.twist.twist.linear.z ** 2
        )

        self._current_pose = odo.pose.pose

    def __handle_obstacle_msg(self, obstacle_follow_info: PafObstacleFollowInfo):
        """
        Handles the obstacle follow information

        Args:
            obstacle_follow_info (PafObstacleFollowInfo): The ObstacleFollowInfo
        """
<<<<<<< HEAD
        if not obstacle_follow_info.no_target:  # and rospy.get_param("rules_enabled", False):

=======
        if not obstacle_follow_info.no_target:  #
>>>>>>> 31e923a5
            self._obstacle_follow_distance = obstacle_follow_info.distance

            if not obstacle_follow_info.is_vehicle and not rospy.get_param("rules_enabled", False):
                # drive slowly over pedestrains to not flip over motorcycles and bicycles
                self._obstacle_follow_speed = 10.0 / 3.6
            elif obstacle_follow_info.distance <= self._obstacle_follow_min_distance / 2:
                rospy.loginfo_throttle(
                    3, f"[Actor] reversing for obstacle in front " f"(d={obstacle_follow_info.distance:.1f})"
                )
                pass
                # self._obstacle_follow_speed = -5
            elif obstacle_follow_info.distance <= self._obstacle_follow_min_distance:
                rospy.loginfo_throttle(
                    3, f"[Actor] stopping for obstacle in front " f"(d={obstacle_follow_info.distance:.1f})"
                )
                self._obstacle_follow_speed = 0
            elif obstacle_follow_info.distance <= self._obstacle_follow_target_distance:
                rospy.loginfo_throttle(3, f"[Actor] following an obstacle (d={obstacle_follow_info.distance:.1f})")
                self._obstacle_follow_speed = obstacle_follow_info.speed + 2
            else:
                self._obstacle_follow_speed = float("inf")
                self._obstacle_follow_active = False
            if self._obstacle_follow_speed != float("inf"):
                self._obstacle_follow_active = True
        else:
            self._obstacle_follow_active = False
            self._obstacle_follow_speed = float("inf")

    def run(self):
        """
        Control loop (throttle and steer)
        """
        r = rospy.Rate(10)
        # periodically run lateral and longitudinal control
        while not rospy.is_shutdown():
            control: CarlaEgoVehicleControl = self.__run_step()
            if control:
                control.steer = -control.steer
                self.vehicle_control_publisher.publish(control)
            else:
                try:
                    r.sleep()
                except rospy.ROSInterruptException:
                    pass

    def __del__(self):
        self.__generate_control_message(0, 0)


def main():
    rospy.init_node("vehicle_control", anonymous=True)
    role_name = rospy.get_param("~role_name", "ego_vehicle")
    target_speed = rospy.get_param("~target_speed", 0)
    controller = VehicleController(role_name, target_speed)
    try:
        controller.run()
    finally:
        del controller
    rospy.loginfo("Done")


if __name__ == "__main__":
    main()<|MERGE_RESOLUTION|>--- conflicted
+++ resolved
@@ -61,13 +61,8 @@
         self._obstacle_follow_speed: float = float("inf")
         self._obstacle_follow_min_distance: float = 6.0
         self._obstacle_follow_target_distance: float = 15.0
-<<<<<<< HEAD
-        self._obstacle_follow_active = False
-        self._obstacle_follow_distance = float("inf")
-=======
         self._obstacle_follow_active: bool = False
         self._obstacle_follow_distance: float = float("inf")
->>>>>>> 31e923a5
 
         self._u_turn_speed = 5
 
@@ -134,42 +129,6 @@
         Returns:
             carla_msgs_.msg.CarlaEgoVehicleControl: Ego Vehicle Control command
         """
-<<<<<<< HEAD
-        self._last_control_time, dt = self.__calculate_current_time_and_delta_time()
-
-        try:
-            steering, self._target_speed, distance = self.__calculate_steering()
-            self._is_reverse = self._target_speed < 0.0
-            self._target_speed = abs(self._target_speed)
-
-            if not self._is_reverse:
-                if self._target_speed > self._obstacle_follow_speed:
-                    self._target_speed = self._obstacle_follow_speed
-                    if self._obstacle_follow_speed < 0:  # if we are to close we just want to reverse
-                        steering = 0.0
-
-            # rospy.logerr(
-            #    f"\n[ACTOR] \ntarget_speed: {self._target_speed}, "
-            #    f"\nobstacle_follow_speed: {self._obstacle_follow_speed},\ncurrent_speed: {self._current_speed}"
-            #    f"\nobstacle_follow_distance: {self._obstacle_follow_distance}"
-            # )
-
-            # rospy.loginfo(
-            #    f"heading error: {self._lat_controller.heading_error}, cross_error: {self._lat_controller.cross_err}"
-            # )
-            if np.abs(self._lat_controller.heading_error) > 0.8:  # np.pi/2:
-                rospy.loginfo_throttle(5, "[Actor] U-TURN")
-                self._target_speed = self._u_turn_speed
-
-            throttle: float = self.__calculate_throttle(dt, distance)
-
-            rear_gear = False
-
-            if self._is_unstucking:
-                if rospy.get_rostime().secs - self._unstuck_start_time >= self._unstuck_check_time:
-                    self._is_unstucking = False
-                else:
-=======
         throttle: float = 0.0
         steering: float = 0.0
         if not self._deadlock_is_unlocking:
@@ -203,7 +162,6 @@
                 elif self.__check_stuck() or self.__check_wrong_way():
                     self._is_unstucking = True
                     self._unstuck_start_time = rospy.get_rostime().secs
->>>>>>> 31e923a5
                     rear_gear = True
 
                 if rear_gear:
@@ -447,12 +405,7 @@
         Args:
             obstacle_follow_info (PafObstacleFollowInfo): The ObstacleFollowInfo
         """
-<<<<<<< HEAD
-        if not obstacle_follow_info.no_target:  # and rospy.get_param("rules_enabled", False):
-
-=======
         if not obstacle_follow_info.no_target:  #
->>>>>>> 31e923a5
             self._obstacle_follow_distance = obstacle_follow_info.distance
 
             if not obstacle_follow_info.is_vehicle and not rospy.get_param("rules_enabled", False):
