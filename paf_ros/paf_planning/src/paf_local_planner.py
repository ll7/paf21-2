--- conflicted
+++ resolved
@@ -194,28 +194,15 @@
                 and self._current_speed > 15 / 3.6
                 and self._local_path_idx < len(self._local_path) - 150
             ):  # todo fix: acting does not like very short paths
-<<<<<<< HEAD
-                rospy.loginfo_throttle(5, "[local planner] car is slow, replanning locally and globally")
-                # self._replan_local_path()
-                # self._send_global_reroute_request()
-=======
                 rospy.loginfo_throttle(5, "[local planner] car is slow, replanning locally")
                 # traffic light handling not working correctly when turned on
                 # self._replan_local_path()
-
->>>>>>> cb5e2f09
         else:
             if (
                 self._current_speed < 25 / 3.6 and self._local_path_idx < len(self._local_path) - 150
             ):  # todo fix: acting does not like very short paths
-<<<<<<< HEAD
-                rospy.loginfo_throttle(5, "[local planner] car is slow, replanning locally and globally")
-                self._replan_local_path()
-                # self._send_global_reroute_request()
-=======
                 rospy.loginfo_throttle(5, "[local planner] car is slow, replanning locally")
                 self._replan_local_path()
->>>>>>> cb5e2f09
 
         # if self._last_sign is not None:
         #     self._ignore_sign = self._last_sign
