--- conflicted
+++ resolved
@@ -97,14 +97,9 @@
         o: PafObstacle
         for o in msg.obstacles:
             process_fun(o)
-<<<<<<< HEAD
-            # running over motorcycles detected as pedestrians can cause the ego_vehicle to flip over
-            # if msg.type == "Pedestrians" and not self.rules_enabled:
-            #     continue
-            _close, _close_pts = self.process_very_close_obstacles(o, close)
-=======
+
             _close, _close_pts = self.process_very_close_obstacles(o, close, msg.type == "Vehicles")
->>>>>>> 31e923a5
+
             if _close is not None:
                 close, close_pts = _close, _close_pts
         p, v = self.closest_follow_front
